/*
 * Copyright (C) 2022 Red Hat
 *
 * Redistribution and use in source and binary forms, with or without modification,
 * are permitted provided that the following conditions are met:
 *
 * 1. Redistributions of source code must retain the above copyright notice, this list
 * of conditions and the following disclaimer.
 *
 * 2. Redistributions in binary form must reproduce the above copyright notice, this
 * list of conditions and the following disclaimer in the documentation and/or other
 * materials provided with the distribution.
 *
 * 3. Neither the name of the copyright holder nor the names of its contributors may
 * be used to endorse or promote products derived from this software without specific
 * prior written permission.
 *
 * THIS SOFTWARE IS PROVIDED BY THE COPYRIGHT HOLDERS AND CONTRIBUTORS "AS IS" AND ANY
 * EXPRESS OR IMPLIED WARRANTIES, INCLUDING, BUT NOT LIMITED TO, THE IMPLIED WARRANTIES
 * OF MERCHANTABILITY AND FITNESS FOR A PARTICULAR PURPOSE ARE DISCLAIMED. IN NO EVENT SHALL
 * THE COPYRIGHT HOLDER OR CONTRIBUTORS BE LIABLE FOR ANY DIRECT, INDIRECT, INCIDENTAL,
 * SPECIAL, EXEMPLARY, OR CONSEQUENTIAL DAMAGES (INCLUDING, BUT NOT LIMITED TO, PROCUREMENT
 * OF SUBSTITUTE GOODS OR SERVICES; LOSS OF USE, DATA, OR PROFITS; OR BUSINESS INTERRUPTION)
 * HOWEVER CAUSED AND ON ANY THEORY OF LIABILITY, WHETHER IN CONTRACT, STRICT LIABILITY, OR
 * TORT (INCLUDING NEGLIGENCE OR OTHERWISE) ARISING IN ANY WAY OUT OF THE USE OF THIS
 * SOFTWARE, EVEN IF ADVISED OF THE POSSIBILITY OF SUCH DAMAGE.
 */

/* pgagroal */
#include <pgagroal.h>
#include <configuration.h>
#include <logging.h>
#include <pipeline.h>
#include <security.h>
#include <shmem.h>
#include <utils.h>

/* system */
#include <errno.h>
#include <stdatomic.h>
#include <stdbool.h>
#include <stdio.h>
#include <stdlib.h>
#include <string.h>
#include <strings.h>
#include <unistd.h>
#include <sys/stat.h>
#include <sys/types.h>
#ifdef HAVE_LINUX
#include <systemd/sd-daemon.h>
#endif

#define LINE_LENGTH 512

static void extract_key_value(char* str, char** key, char** value);
static int as_int(char* str, int* i);
static int as_bool(char* str, bool* b);
static int as_logging_type(char* str);
static int as_logging_level(char* str);
static int as_logging_mode(char* str);
static int as_validation(char* str);
static int as_pipeline(char* str);
static int as_hugepage(char* str);
static int extract_value(char* str, int offset, char** value);
static void extract_hba(char* str, char** type, char** database, char** user, char** address, char** method);
static void extract_limit(char* str, int server_max, char** database, char** user, int* max_size, int* initial_size, int* min_size);

static int transfer_configuration(struct configuration* config, struct configuration* reload);
static void copy_server(struct server* dst, struct server* src);
static void copy_hba(struct hba* dst, struct hba* src);
static void copy_user(struct user* dst, struct user* src);
static int restart_int(char* name, int e, int n);
static int restart_string(char* name, char* e, char* n);
static int restart_limit(char* name, struct configuration* config, struct configuration* reload);

static bool is_empty_string(char* s);

/**
 *
 */
int
pgagroal_init_configuration(void* shm)
{
   struct configuration* config;

   config = (struct configuration*)shm;

   atomic_init(&config->active_connections, 0);

   for (int i = 0; i < NUMBER_OF_SERVERS; i++)
   {
      atomic_init(&config->servers[i].state, SERVER_NOTINIT);
   }

   config->failover = false;
   config->tls = false;
   config->gracefully = false;
   config->pipeline = PIPELINE_AUTO;
   config->authquery = false;

   config->blocking_timeout = 30;
   config->idle_timeout = 0;
   config->validation = VALIDATION_OFF;
   config->background_interval = 300;
   config->max_retries = 5;
   config->authentication_timeout = 5;
   config->disconnect_client = 0;
   config->disconnect_client_force = false;

   config->buffer_size = DEFAULT_BUFFER_SIZE;
   config->keep_alive = true;
   config->nodelay = true;
   config->non_blocking = false;
   config->backlog = -1;
   config->hugepage = HUGEPAGE_TRY;
   config->tracker = false;
   config->track_prepared_statements = false;

   config->log_type = PGAGROAL_LOGGING_TYPE_CONSOLE;
   config->log_level = PGAGROAL_LOGGING_LEVEL_INFO;
   config->log_connections = false;
   config->log_disconnections = false;
   config->log_mode = PGAGROAL_LOGGING_MODE_APPEND;
   atomic_init(&config->log_lock, STATE_FREE);

   config->max_connections = 100;
   config->allow_unknown_users = true;

   atomic_init(&config->su_connection, STATE_FREE);

   return 0;
}

/**
 *
 */
int
pgagroal_read_configuration(void* shm, char* filename)
{
   FILE* file;
   char section[LINE_LENGTH];
   char line[LINE_LENGTH];
   char* key = NULL;
   char* value = NULL;
   char* ptr = NULL;
   size_t max;
   struct configuration* config;
   int idx_server = 0;
   struct server srv;

   file = fopen(filename, "r");

   if (!file)
      return 1;

   memset(&section, 0, LINE_LENGTH);
   config = (struct configuration*)shm;

   while (fgets(line, sizeof(line), file))
   {
      if (!is_empty_string(line))
      {
         if (line[0] == '[')
         {
            ptr = strchr(line, ']');
            if (ptr)
            {
               memset(&section, 0, LINE_LENGTH);
               max = ptr - line - 1;
               if (max > MISC_LENGTH - 1)
                  max = MISC_LENGTH - 1;
               memcpy(&section, line + 1, max);
               if (strcmp(section, "pgagroal"))
               {
                  if (idx_server > 0 && idx_server <= NUMBER_OF_SERVERS)
                  {
                     memcpy(&(config->servers[idx_server - 1]), &srv, sizeof(struct server));
                  }
                  else if (idx_server > NUMBER_OF_SERVERS)
                  {
                     printf("Maximum number of servers exceeded\n");
                  }

                  memset(&srv, 0, sizeof(struct server));
                  atomic_init(&srv.state, SERVER_NOTINIT);
                  memcpy(&srv.name, &section, strlen(section));
                  idx_server++;
               }
            }
         }
         else if (line[0] == '#' || line[0] == ';')
         {
            /* Comment, so ignore */
         }
         else
         {
            extract_key_value(line, &key, &value);

            if (key && value)
            {
               bool unknown = false;

               /* printf("|%s|%s|\n", key, value); */

               if (!strcmp(key, "host"))
               {
                  if (!strcmp(section, "pgagroal"))
                  {
                     max = strlen(value);
                     if (max > MISC_LENGTH - 1)
                        max = MISC_LENGTH - 1;
                     memcpy(config->host, value, max);
                  }
                  else if (strlen(section) > 0)
                  {
                     max = strlen(section);
                     if (max > MISC_LENGTH - 1)
                        max = MISC_LENGTH - 1;
                     memcpy(&srv.name, section, max);
                     max = strlen(value);
                     if (max > MISC_LENGTH - 1)
                        max = MISC_LENGTH - 1;
                     memcpy(&srv.host, value, max);
                     atomic_store(&srv.state, SERVER_NOTINIT);
                  }
                  else
                  {
                     unknown = true;
                  }
               }
               else if (!strcmp(key, "port"))
               {
                  if (!strcmp(section, "pgagroal"))
                  {
                     if (as_int(value, &config->port))
                     {
                        unknown = true;
                     }
                  }
                  else if (strlen(section) > 0)
                  {
                     memcpy(&srv.name, section, strlen(section));
                     if (as_int(value, &srv.port))
                     {
                        unknown = true;
                     }
                     atomic_store(&srv.state, SERVER_NOTINIT);
                  }
                  else
                  {
                     unknown = true;
                  }
               }
               else if (!strcmp(key, "primary"))
               {
                  if (strcmp(section, "pgagroal") && strlen(section) > 0)
                  {
                     bool b = false;
                     if (as_bool(value, &b))
                     {
                        unknown = true;
                     }
                     if (b)
                     {
                        atomic_store(&srv.state, SERVER_NOTINIT_PRIMARY);
                     }
                     else
                     {
                        atomic_store(&srv.state, SERVER_NOTINIT);
                     }
                  }
                  else
                  {
                     unknown = true;
                  }
               }
               else if (!strcmp(key, "metrics"))
               {
                  if (!strcmp(section, "pgagroal"))
                  {
                     if (as_int(value, &config->metrics))
                     {
                        unknown = true;
                     }
                  }
                  else
                  {
                     unknown = true;
                  }
               }
               else if (!strcmp(key, "management"))
               {
                  if (!strcmp(section, "pgagroal"))
                  {
                     if (as_int(value, &config->management))
                     {
                        unknown = true;
                     }
                  }
                  else
                  {
                     unknown = true;
                  }
               }
               else if (!strcmp(key, "pipeline"))
               {
                  if (!strcmp(section, "pgagroal"))
                  {
                     config->pipeline = as_pipeline(value);

                  }
                  else
                  {
                     unknown = true;
                  }
               }
               else if (!strcmp(key, "failover"))
               {
                  if (!strcmp(section, "pgagroal"))
                  {
                     if (as_bool(value, &config->failover))
                     {
                        unknown = true;
                     }
                  }
                  else
                  {
                     unknown = true;
                  }
               }
               else if (!strcmp(key, "failover_script"))
               {
                  if (!strcmp(section, "pgagroal"))
                  {
                     max = strlen(value);
                     if (max > MISC_LENGTH - 1)
                        max = MISC_LENGTH - 1;
                     memcpy(config->failover_script, value, max);
                  }
                  else
                  {
                     unknown = true;
                  }
               }
               else if (!strcmp(key, "auth_query"))
               {
                  if (!strcmp(section, "pgagroal"))
                  {
                     if (as_bool(value, &config->authquery))
                     {
                        unknown = true;
                     }
                  }
                  else
                  {
                     unknown = true;
                  }
               }
               else if (!strcmp(key, "tls"))
               {
                  if (!strcmp(section, "pgagroal"))
                  {
                     if (as_bool(value, &config->tls))
                     {
                        unknown = true;
                     }
                  }
                  else if (strlen(section) > 0)
                  {
                     if (as_bool(value, &srv.tls))
                     {
                        unknown = true;
                     }
                  }
                  else
                  {
                     unknown = true;
                  }
               }
               else if (!strcmp(key, "tls_ca_file"))
               {
                  if (!strcmp(section, "pgagroal"))
                  {
                     max = strlen(value);
                     if (max > MISC_LENGTH - 1)
                        max = MISC_LENGTH - 1;
                     memcpy(config->tls_ca_file, value, max);
                  }
                  else
                  {
                     unknown = true;
                  }
               }
               else if (!strcmp(key, "tls_cert_file"))
               {
                  if (!strcmp(section, "pgagroal"))
                  {
                     max = strlen(value);
                     if (max > MISC_LENGTH - 1)
                        max = MISC_LENGTH - 1;
                     memcpy(config->tls_cert_file, value, max);
                  }
                  else
                  {
                     unknown = true;
                  }
               }
               else if (!strcmp(key, "tls_key_file"))
               {
                  if (!strcmp(section, "pgagroal"))
                  {
                     max = strlen(value);
                     if (max > MISC_LENGTH - 1)
                        max = MISC_LENGTH - 1;
                     memcpy(config->tls_key_file, value, max);
                  }
                  else
                  {
                     unknown = true;
                  }
               }
               else if (!strcmp(key, "blocking_timeout"))
               {
                  if (!strcmp(section, "pgagroal"))
                  {
                     if (as_int(value, &config->blocking_timeout))
                     {
                        unknown = true;
                     }
                  }
                  else
                  {
                     unknown = true;
                  }
               }
               else if (!strcmp(key, "idle_timeout"))
               {
                  if (!strcmp(section, "pgagroal"))
                  {
                     if (as_int(value, &config->idle_timeout))
                     {
                        unknown = true;
                     }
                  }
                  else
                  {
                     unknown = true;
                  }
               }
               else if (!strcmp(key, "validation"))
               {
                  if (!strcmp(section, "pgagroal"))
                  {
                     config->validation = as_validation(value);
                  }
                  else
                  {
                     unknown = true;
                  }
               }
               else if (!strcmp(key, "background_interval"))
               {
                  if (!strcmp(section, "pgagroal"))
                  {
                     if (as_int(value, &config->background_interval))
                     {
                        unknown = true;
                     }
                  }
                  else
                  {
                     unknown = true;
                  }
               }
               else if (!strcmp(key, "max_retries"))
               {
                  if (!strcmp(section, "pgagroal"))
                  {
                     if (as_int(value, &config->max_retries))
                     {
                        unknown = true;
                     }
                  }
                  else
                  {
                     unknown = true;
                  }
               }
               else if (!strcmp(key, "authentication_timeout"))
               {
                  if (!strcmp(section, "pgagroal"))
                  {
                     if (as_int(value, &config->authentication_timeout))
                     {
                        unknown = true;
                     }
                  }
                  else
                  {
                     unknown = true;
                  }
               }
               else if (!strcmp(key, "disconnect_client"))
               {
                  if (!strcmp(section, "pgagroal"))
                  {
                     if (as_int(value, &config->disconnect_client))
                     {
                        unknown = true;
                     }
                  }
                  else
                  {
                     unknown = true;
                  }
               }
               else if (!strcmp(key, "disconnect_client_force"))
               {
                  if (!strcmp(section, "pgagroal"))
                  {
                     if (as_bool(value, &config->disconnect_client_force))
                     {
                        unknown = true;
                     }
                  }
                  else
                  {
                     unknown = true;
                  }
               }
               else if (!strcmp(key, "pidfile"))
               {
                  if (!strcmp(section, "pgagroal"))
                  {
                     max = strlen(value);
                     if (max > MISC_LENGTH - 1)
                        max = MISC_LENGTH - 1;
                     memcpy(config->pidfile, value, max);
                  }
                  else
                  {
                     unknown = true;
                  }
               }
               else if (!strcmp(key, "allow_unknown_users"))
               {
                  if (!strcmp(section, "pgagroal"))
                  {
                     if (as_bool(value, &config->allow_unknown_users))
                     {
                        unknown = true;
                     }
                  }
                  else
                  {
                     unknown = true;
                  }
               }
               else if (!strcmp(key, "log_type"))
               {
                  if (!strcmp(section, "pgagroal"))
                  {
                     config->log_type = as_logging_type(value);
                  }
                  else
                  {
                     unknown = true;
                  }
               }
               else if (!strcmp(key, "log_level"))
               {
                  if (!strcmp(section, "pgagroal"))
                  {
                     config->log_level = as_logging_level(value);
                  }
                  else
                  {
                     unknown = true;
                  }
               }
               else if (!strcmp(key, "log_path"))
               {
                  if (!strcmp(section, "pgagroal"))
                  {
                     max = strlen(value);
                     if (max > MISC_LENGTH - 1)
                        max = MISC_LENGTH - 1;
                     memcpy(config->log_path, value, max);
                  }
                  else
                  {
                     unknown = true;
                  }
               }
               else if (!strcmp(key, "log_connections"))
               {
                  if (!strcmp(section, "pgagroal"))
                  {
                     if (as_bool(value, &config->log_connections))
                     {
                        unknown = true;
                     }
                  }
                  else
                  {
                     unknown = true;
                  }
               }
               else if (!strcmp(key, "log_disconnections"))
               {
                  if (!strcmp(section, "pgagroal"))
                  {
                     if (as_bool(value, &config->log_disconnections))
                     {
                        unknown = true;
                     }
                  }
                  else
                  {
                     unknown = true;
                  }
               }
               else if (!strcmp(key, "log_mode"))
               {
                  if (!strcmp(section, "pgagroal"))
                  {
                     config->log_mode = as_logging_mode(value);
                  }
                  else
                  {
                     unknown = true;
                  }
               }
               else if (!strcmp(key, "max_connections"))
               {
                  if (!strcmp(section, "pgagroal"))
                  {
                     if (as_int(value, &config->max_connections))
                     {
                        unknown = true;
                     }
                  }
                  else
                  {
                     unknown = true;
                  }
               }
               else if (!strcmp(key, "unix_socket_dir"))
               {
                  if (!strcmp(section, "pgagroal"))
                  {
                     max = strlen(value);
                     if (max > MISC_LENGTH - 1)
                        max = MISC_LENGTH - 1;
                     memcpy(config->unix_socket_dir, value, max);
                  }
                  else
                  {
                     unknown = true;
                  }
               }
               else if (!strcmp(key, "libev"))
               {
                  if (!strcmp(section, "pgagroal"))
                  {
                     max = strlen(value);
                     if (max > MISC_LENGTH - 1)
                        max = MISC_LENGTH - 1;
                     memcpy(config->libev, value, max);
                  }
                  else
                  {
                     unknown = true;
                  }
               }
               else if (!strcmp(key, "buffer_size"))
               {
                  if (!strcmp(section, "pgagroal"))
                  {
                     if (as_int(value, &config->buffer_size))
                     {
                        unknown = true;
                     }
                     if (config->buffer_size > MAX_BUFFER_SIZE)
                     {
                        config->buffer_size = MAX_BUFFER_SIZE;
                     }
                  }
                  else
                  {
                     unknown = true;
                  }
               }
               else if (!strcmp(key, "keep_alive"))
               {
                  if (!strcmp(section, "pgagroal"))
                  {
                     if (as_bool(value, &config->keep_alive))
                     {
                        unknown = true;
                     }
                  }
                  else
                  {
                     unknown = true;
                  }
               }
               else if (!strcmp(key, "nodelay"))
               {
                  if (!strcmp(section, "pgagroal"))
                  {
                     if (as_bool(value, &config->nodelay))
                     {
                        unknown = true;
                     }
                  }
                  else
                  {
                     unknown = true;
                  }
               }
               else if (!strcmp(key, "non_blocking"))
               {
                  if (!strcmp(section, "pgagroal"))
                  {
                     if (as_bool(value, &config->non_blocking))
                     {
                        unknown = true;
                     }
                  }
                  else
                  {
                     unknown = true;
                  }
               }
               else if (!strcmp(key, "backlog"))
               {
                  if (!strcmp(section, "pgagroal"))
                  {
                     if (as_int(value, &config->backlog))
                     {
                        unknown = true;
                     }
                  }
                  else
                  {
                     unknown = true;
                  }
               }
               else if (!strcmp(key, "hugepage"))
               {
                  if (!strcmp(section, "pgagroal"))
                  {
                     config->hugepage = as_hugepage(value);

                  }
                  else
                  {
                     unknown = true;
                  }
               }
               else if (!strcmp(key, "tracker"))
               {
                  if (!strcmp(section, "pgagroal"))
                  {
                     if (as_bool(value, &config->tracker))
                     {
                        unknown = true;
                     }
                  }
                  else
                  {
                     unknown = true;
                  }
               }
               else if (!strcmp(key, "track_prepared_statements"))
               {
                  if (!strcmp(section, "pgagroal"))
                  {
                     if (as_bool(value, &config->track_prepared_statements))
                     {
                        unknown = true;
                     }
                  }
                  else
                  {
                     unknown = true;
                  }
               }
               else
               {
                  unknown = true;
               }

               if (unknown)
               {
                  printf("Unknown: Section=%s, Key=%s, Value=%s\n", strlen(section) > 0 ? section : "<unknown>", key, value);
               }

               free(key);
               free(value);
               key = NULL;
               value = NULL;
            }
         }
      }
   }

   if (strlen(srv.name) > 0)
   {
      memcpy(&(config->servers[idx_server - 1]), &srv, sizeof(struct server));
   }

   config->number_of_servers = idx_server;

   fclose(file);

   return 0;
}

/**
 *
 */
int
pgagroal_validate_configuration(void* shm, bool has_unix_socket, bool has_main_sockets)
{
   bool tls;
   struct stat st;
   struct configuration* config;

   tls = false;

   config = (struct configuration*)shm;

   if (!has_main_sockets)
   {
      if (strlen(config->host) == 0)
      {
         pgagroal_log_fatal("pgagroal: No host defined");
         return 1;
      }

      if (config->port <= 0)
      {
         pgagroal_log_fatal("pgagroal: No port defined");
         return 1;
      }
   }

   if (!has_unix_socket)
   {
      if (strlen(config->unix_socket_dir) == 0)
      {
         pgagroal_log_fatal("pgagroal: No unix_socket_dir defined");
         return 1;
      }

      if (stat(config->unix_socket_dir, &st) == 0 && S_ISDIR(st.st_mode))
      {
         /* Ok */
      }
      else
      {
         pgagroal_log_fatal("pgagroal: unix_socket_dir is not a directory (%s)", config->unix_socket_dir);
         return 1;
      }
   }

   if (config->backlog <= 0)
   {
      config->backlog = MAX(config->max_connections / 4, 16);
   }

   if (config->authentication_timeout <= 0)
   {
      config->authentication_timeout = 5;
   }

   if (config->disconnect_client <= 0)
   {
      config->disconnect_client = 0;
   }

   if (config->authquery)
   {
      if (strlen(config->superuser.username) == 0)
      {
         pgagroal_log_fatal("pgagroal: Authentication query requires a superuser");
         return 1;
      }
      else
      {
         config->allow_unknown_users = true;

         if (config->number_of_users > 0)
         {
            pgagroal_log_fatal("pgagroal: Users are not supported when using authentication query");
            return 1;
         }

         if (config->number_of_frontend_users > 0)
         {
            pgagroal_log_fatal("pgagroal: Frontend users are not supported when using authentication query");
            return 1;
         }

         if (config->number_of_limits > 0)
         {
            pgagroal_log_fatal("pgagroal: Limits are not supported when using authentication query");
            return 1;
         }
      }
   }

   if (config->max_connections <= 0)
   {
      pgagroal_log_fatal("pgagroal: max_connections must be greater than 0");
      return 1;
   }

   if (config->max_connections > MAX_NUMBER_OF_CONNECTIONS)
   {
      pgagroal_log_warn("pgagroal: max_connections (%d) is greater than allowed (%d)", config->max_connections, MAX_NUMBER_OF_CONNECTIONS);
      config->max_connections = MAX_NUMBER_OF_CONNECTIONS;
   }

   if (config->number_of_frontend_users > 0 && config->allow_unknown_users)
   {
      pgagroal_log_warn("pgagroal: Frontend users should not be used with allow_unknown_users");
   }

   if (config->failover)
   {
      if (strlen(config->failover_script) == 0)
      {
         pgagroal_log_fatal("pgagroal: Failover requires a script definition");
         return 1;
      }

      memset(&st, 0, sizeof(struct stat));

      if (stat(config->failover_script, &st) == -1)
      {
         pgagroal_log_error("pgagroal: Can't locate failover script: %s", config->failover_script);
         return 1;
      }

      if (!S_ISREG(st.st_mode))
      {
         pgagroal_log_error("pgagroal: Failover script is not a regular file: %s", config->failover_script);
         return 1;
      }

      if (st.st_uid != geteuid())
      {
         pgagroal_log_error("pgagroal: Failover script not owned by user: %s", config->failover_script);
         return 1;
      }

      if (!(st.st_mode & (S_IRUSR | S_IXUSR)))
      {
         pgagroal_log_error("pgagroal: Failover script must be executable: %s", config->failover_script);
         return 1;
      }

      if (config->number_of_servers <= 1)
      {
         pgagroal_log_fatal("pgagroal: Failover requires at least 2 servers defined");
         return 1;
      }
   }

   if (config->number_of_servers <= 0)
   {
      pgagroal_log_fatal("pgagroal: No servers defined");
      return 1;
   }

   for (int i = 0; i < config->number_of_servers; i++)
   {
      if (strlen(config->servers[i].host) == 0)
      {
         pgagroal_log_fatal("pgagroal: No host defined for %s", config->servers[i].name);
         return 1;
      }

      if (config->servers[i].port == 0)
      {
         pgagroal_log_fatal("pgagroal: No port defined for %s", config->servers[i].name);
         return 1;
      }
   }

   if (config->pipeline == PIPELINE_AUTO)
   {
      if (config->tls && (strlen(config->tls_cert_file) > 0 || strlen(config->tls_key_file) > 0))
      {
         tls = true;
      }

      if (config->failover || tls || config->disconnect_client > 0)
      {
         config->pipeline = PIPELINE_SESSION;
      }
      else
      {
         config->pipeline = PIPELINE_PERFORMANCE;
      }
   }

   if (config->pipeline == PIPELINE_SESSION)
   {
      /* Checks */
   }
   else if (config->pipeline == PIPELINE_TRANSACTION)
   {
      if (config->disconnect_client > 0)
      {
         pgagroal_log_fatal("pgagroal: Transaction pipeline does not support disconnect_client");
         return 1;
      }

      if (!config->authquery)
      {
         if (config->number_of_users == 0)
         {
            pgagroal_log_fatal("pgagroal: Users must be defined for the transaction pipeline");
            return 1;
         }

         if (config->allow_unknown_users)
         {
            pgagroal_log_fatal("pgagroal: Transaction pipeline does not support allow_unknown_users");
            return 1;
         }

         if (config->number_of_limits == 0)
         {
            pgagroal_log_info("pgagroal: Defining limits for the transaction pipeline is recommended");
         }
      }

      for (int i = 0; i < config->number_of_servers; i++)
      {
         if (config->servers[i].tls)
         {
            pgagroal_log_fatal("pgagroal: Transaction pipeline does not support TLS to a server");
            return 1;
         }
      }

      if (config->blocking_timeout > 0)
      {
         pgagroal_log_warn("pgagroal: Using blocking_timeout for the transaction pipeline is not recommended");
      }

      if (config->idle_timeout > 0)
      {
         pgagroal_log_warn("pgagroal: Using idle_timeout for the transaction pipeline is not recommended");
      }

      if (config->validation == VALIDATION_FOREGROUND)
      {
         pgagroal_log_warn("pgagroal: Using foreground validation for the transaction pipeline is not recommended");
      }
   }
   else if (config->pipeline == PIPELINE_PERFORMANCE)
   {
      if (config->tls && (strlen(config->tls_cert_file) > 0 || strlen(config->tls_key_file) > 0))
      {
         tls = true;
      }

      if (config->failover)
      {
         pgagroal_log_fatal("pgagroal: Performance pipeline does not support failover");
         return 1;
      }

      if (tls)
      {
         pgagroal_log_fatal("pgagroal: Performance pipeline does not support TLS");
         return 1;
      }

      if (config->disconnect_client > 0)
      {
         pgagroal_log_fatal("pgagroal: Performance pipeline does not support disconnect_client");
         return 1;
      }
   }

   return 0;
}

/**
 *
 */
int
pgagroal_read_hba_configuration(void* shm, char* filename)
{
   FILE* file;
   char line[LINE_LENGTH];
   int index;
   char* type = NULL;
   char* database = NULL;
   char* username = NULL;
   char* address = NULL;
   char* method = NULL;
   struct configuration* config;

   file = fopen(filename, "r");

   if (!file)
      return 1;

   index = 0;
   config = (struct configuration*)shm;

   while (fgets(line, sizeof(line), file))
   {
      if (!is_empty_string(line))
      {
         if (line[0] == '#' || line[0] == ';')
         {
            /* Comment, so ignore */
         }
         else
         {
            extract_hba(line, &type, &database, &username, &address, &method);

            if (type && database && username && address && method)
            {
               if (strlen(type) < MAX_TYPE_LENGTH &&
                   strlen(database) < MAX_DATABASE_LENGTH &&
                   strlen(username) < MAX_USERNAME_LENGTH &&
                   strlen(address) < MAX_ADDRESS_LENGTH &&
                   strlen(method) < MAX_ADDRESS_LENGTH)
               {
                  memcpy(&(config->hbas[index].type), type, strlen(type));
                  memcpy(&(config->hbas[index].database), database, strlen(database));
                  memcpy(&(config->hbas[index].username), username, strlen(username));
                  memcpy(&(config->hbas[index].address), address, strlen(address));
                  memcpy(&(config->hbas[index].method), method, strlen(method));

                  index++;

                  if (index >= NUMBER_OF_HBAS)
                  {
                     printf("pgagroal: Too many HBA entries (%d)\n", NUMBER_OF_HBAS);
                     fclose(file);
                     return 2;
                  }
               }
               else
               {
                  printf("pgagroal: Invalid HBA entry\n");
                  printf("%s\n", line);
               }
            }
            else
            {
               printf("pgagroal: Invalid HBA entry\n");
               printf("%s\n", line);
            }

            free(type);
            free(database);
            free(username);
            free(address);
            free(method);

            type = NULL;
            database = NULL;
            username = NULL;
            address = NULL;
            method = NULL;
         }
      }
   }

   config->number_of_hbas = index;

   fclose(file);

   return 0;
}

/**
 *
 */
int
pgagroal_validate_hba_configuration(void* shm)
{
   struct configuration* config;

   config = (struct configuration*)shm;

   if (config->number_of_hbas == 0)
   {
      pgagroal_log_fatal("pgagroal: No HBA entry defined");
      return 1;
   }

   for (int i = 0; i < config->number_of_hbas; i++)
   {
      if (!strcasecmp("host", config->hbas[i].type) ||
          !strcasecmp("hostssl", config->hbas[i].type))
      {
         /* Ok */
      }
      else
      {
         pgagroal_log_fatal("pgagroal: Unknown HBA type: %s", config->hbas[i].type);
         return 1;
      }

      if (!strcasecmp("trust", config->hbas[i].method) ||
          !strcasecmp("reject", config->hbas[i].method) ||
          !strcasecmp("password", config->hbas[i].method) ||
          !strcasecmp("md5", config->hbas[i].method) ||
          !strcasecmp("scram-sha-256", config->hbas[i].method) ||
          !strcasecmp("all", config->hbas[i].method))
      {
         /* Ok */
      }
      else
      {
         pgagroal_log_fatal("pgagroal: Unknown HBA method: %s", config->hbas[i].method);
         return 1;
      }
   }

   return 0;
}

/**
 *
 */
int
pgagroal_read_limit_configuration(void* shm, char* filename)
{
   FILE* file;
   char line[LINE_LENGTH];
   int index;
   char* database = NULL;
   char* username = NULL;
   int max_size;
   int initial_size;
   int min_size;
   int server_max;
   struct configuration* config;
   int lineno;
   int required_max;

   file = fopen(filename, "r");

   if (!file)
      return 1;

   index  = 0;
   lineno = 0;
   config = (struct configuration*)shm;

   server_max   = config->max_connections;
   required_max = 0;

   while (fgets(line, sizeof(line), file))
   {
     // set immediatly the line number that can be used in
     // error messages
     config->limits[index].lineno = ++lineno;

      if (!is_empty_string(line))
      {
         if (line[0] == '#' || line[0] == ';')
         {
            /* Comment, so ignore */
         }
         else
         {
            initial_size = 0;
            min_size = 0;

            extract_limit(line, server_max, &database, &username, &max_size, &initial_size, &min_size);
	    
            if (database && username)
            {
               if (strlen(database) < MAX_DATABASE_LENGTH &&
                   strlen(username) < MAX_USERNAME_LENGTH)
               {
                  if (initial_size > max_size)
                  {
                     initial_size = max_size;
                  }

                  if (min_size > max_size)
                  {
                     min_size = max_size;
                  }


		  server_max   -= max_size;
		  required_max += max_size;

		  if (server_max < 0)
		  {
<<<<<<< HEAD
		    pgagroal_log_debug( "limit entry %d with max_size = %d exceeds remaining available connections %d. Line: %s",
					index,
					max_size,
					max_size + server_max,
					line );
		    server_max = 0;
		    max_size = 0;
		    pgagroal_log_warn( "max_size greater than remaining available connections at entry %d (line %d of file %s), adjusting max_size to zero for this entry",
				       index + 1,
				       config->limits[index].lineno,
				       filename );
=======
		      server_max = 0;
		      max_size = 0;
>>>>>>> 452f6139
		  }

                  memcpy(&(config->limits[index].database), database, strlen(database));
                  memcpy(&(config->limits[index].username), username, strlen(username));
                  config->limits[index].max_size = max_size;
                  config->limits[index].initial_size = initial_size;
                  config->limits[index].min_size = min_size;
                  atomic_init(&config->limits[index].active_connections, 0);

                  index++;

                  if (index >= NUMBER_OF_LIMITS)
                  {
                     printf("pgagroal: Too many LIMIT entries (%d)\n", NUMBER_OF_LIMITS);
                     fclose(file);
                     return 2;
                  }
               }
               else
               {
                  printf("pgagroal: Invalid LIMIT entry\n");
                  printf("%s\n", line);
               }
            }
            else
            {
               printf("pgagroal: Invalid LIMIT entry\n");
               printf("%s\n", line);
            }

            free(database);
            free(username);

            database = NULL;
            username = NULL;
            max_size = 0;
         }
      }
   }


   // check if the number of max connections can be satisfied
<<<<<<< HEAD
   if ( config->max_connections < required_max )
   {
     pgagroal_log_warn( "server_max = %d is less than required %d max connections defined in limit file %s. Adjust your configuration.",
			config->max_connections,
			required_max,
			filename );
   }
   
=======
   if (config->max_connections < required_max)
     pgagroal_log_warn("server_max = %d is less than required %d max connections defined in limit file %s. Adjust your configuration.",
                       config->max_connections,
                       required_max,
                       filename);

>>>>>>> 452f6139
   config->number_of_limits = index;

   fclose(file);
   return 0;
}

/**
 *
 */
int
pgagroal_validate_limit_configuration(void* shm)
{
   int total_connections;
   struct configuration* config;

   total_connections = 0;
   config = (struct configuration*)shm;

   for (int i = 0; i < config->number_of_limits; i++)
   {
      total_connections += config->limits[i].max_size;

      if (config->limits[i].max_size <= 0)
      {
         pgagroal_log_fatal("max_size must be greater than 0 for limit entry %d", i + 1);
         pgagroal_log_warn("Limit entry %d (line %d) not handled", i + 1, config->limits[i].lineno);
         return 1;
      }

      if (config->limits[i].initial_size < 0)
      {
         pgagroal_log_fatal("initial_size must be greater or equal to 0 for limit entry %d", i + 1);
         return 1;
      }

      if (config->limits[i].min_size < 0)
      {
         pgagroal_log_fatal("min_size must be greater or equal to 0 for limit entry %d", i + 1);
         return 1;
      }

      if (config->limits[i].initial_size > 0 || config->limits[i].min_size > 0)
      {
         bool user_found = false;

         for (int j = 0; j < config->number_of_users; j++)
         {
            if (!strcmp(config->limits[i].username, config->users[j].username))
            {
               user_found = true;
            }
         }

         if (!user_found)
         {
            pgagroal_log_fatal("Unknown user '%s' for limit entry %d", config->limits[i].username, i + 1);
            return 1;
         }

         if (config->limits[i].initial_size < config->limits[i].min_size)
         {
            pgagroal_log_warn("initial_size smaller than min_size for limit entry (%d)", i + 1);
            config->limits[i].initial_size = config->limits[i].min_size;
         }
      }
   }

   if (total_connections > config->max_connections)
   {
      pgagroal_log_fatal("pgagroal: LIMIT: Too many connections defined %d (max %d)", total_connections, config->max_connections);
      return 1;
   }

   return 0;
}

/**
 *
 */
int
pgagroal_read_users_configuration(void* shm, char* filename)
{
   FILE* file;
   char line[LINE_LENGTH];
   int index;
   char* master_key = NULL;
   char* username = NULL;
   char* password = NULL;
   char* decoded = NULL;
   int decoded_length = 0;
   char* ptr = NULL;
   struct configuration* config;

   file = fopen(filename, "r");

   if (!file)
   {
      goto error;
   }

   if (pgagroal_get_master_key(&master_key))
   {
      goto masterkey;
   }

   index = 0;
   config = (struct configuration*)shm;

   while (fgets(line, sizeof(line), file))
   {
      if (!is_empty_string(line))
      {
         if (line[0] == '#' || line[0] == ';')
         {
            /* Comment, so ignore */
         }
         else
         {
            ptr = strtok(line, ":");

            username = ptr;

            ptr = strtok(NULL, ":");

            if (pgagroal_base64_decode(ptr, strlen(ptr), &decoded, &decoded_length))
            {
               goto error;
            }

            if (pgagroal_decrypt(decoded, decoded_length, master_key, &password))
            {
               goto error;
            }

            if (strlen(username) < MAX_USERNAME_LENGTH &&
                strlen(password) < MAX_PASSWORD_LENGTH)
            {
               memcpy(&config->users[index].username, username, strlen(username));
               memcpy(&config->users[index].password, password, strlen(password));
            }
            else
            {
               printf("pgagroal: Invalid USER entry\n");
               printf("%s\n", line);
            }

            free(password);
            free(decoded);

            password = NULL;
            decoded = NULL;

            index++;
         }
      }
   }

   config->number_of_users = index;

   if (config->number_of_users > NUMBER_OF_USERS)
   {
      goto above;
   }

   free(master_key);

   fclose(file);

   return 0;

error:

   free(master_key);
   free(password);
   free(decoded);

   if (file)
   {
      fclose(file);
   }

   return 1;

masterkey:

   free(master_key);
   free(password);
   free(decoded);

   if (file)
   {
      fclose(file);
   }

   return 2;

above:

   free(master_key);
   free(password);
   free(decoded);

   if (file)
   {
      fclose(file);
   }

   return 3;
}

/**
 *
 */
int
pgagroal_validate_users_configuration(void* shm)
{
   return 0;
}

/**
 *
 */
int
pgagroal_read_frontend_users_configuration(void* shm, char* filename)
{
   FILE* file;
   char line[LINE_LENGTH];
   int index;
   char* master_key = NULL;
   char* username = NULL;
   char* password = NULL;
   char* decoded = NULL;
   int decoded_length = 0;
   char* ptr = NULL;
   struct configuration* config;

   file = fopen(filename, "r");

   if (!file)
   {
      goto error;
   }

   if (pgagroal_get_master_key(&master_key))
   {
      goto masterkey;
   }

   index = 0;
   config = (struct configuration*)shm;

   while (fgets(line, sizeof(line), file))
   {
      if (!is_empty_string(line))
      {
         if (line[0] == '#' || line[0] == ';')
         {
            /* Comment, so ignore */
         }
         else
         {
            ptr = strtok(line, ":");

            username = ptr;

            ptr = strtok(NULL, ":");

            if (pgagroal_base64_decode(ptr, strlen(ptr), &decoded, &decoded_length))
            {
               goto error;
            }

            if (pgagroal_decrypt(decoded, decoded_length, master_key, &password))
            {
               goto error;
            }

            if (strlen(username) < MAX_USERNAME_LENGTH &&
                strlen(password) < MAX_PASSWORD_LENGTH)
            {
               memcpy(&config->frontend_users[index].username, username, strlen(username));
               memcpy(&config->frontend_users[index].password, password, strlen(password));
            }
            else
            {
               printf("pgagroal: Invalid FRONTEND USER entry\n");
               printf("%s\n", line);
            }

            free(password);
            free(decoded);

            password = NULL;
            decoded = NULL;

            index++;
         }
      }
   }

   config->number_of_frontend_users = index;

   if (config->number_of_frontend_users > NUMBER_OF_USERS)
   {
      goto above;
   }

   free(master_key);

   fclose(file);

   return 0;

error:

   free(master_key);
   free(password);
   free(decoded);

   if (file)
   {
      fclose(file);
   }

   return 1;

masterkey:

   free(master_key);
   free(password);
   free(decoded);

   if (file)
   {
      fclose(file);
   }

   return 2;

above:

   free(master_key);
   free(password);
   free(decoded);

   if (file)
   {
      fclose(file);
   }

   return 3;
}

/**
 *
 */
int
pgagroal_validate_frontend_users_configuration(void* shm)
{
   struct configuration* config;

   config = (struct configuration*)shm;

   for (int i = 0; i < config->number_of_frontend_users; i++)
   {
      bool found = false;
      char* f = &config->frontend_users[i].username[0];

      for (int i = 0; !found && i < config->number_of_users; i++)
      {
         char* u = &config->users[i].username[0];

         if (!strcmp(f, u))
         {
            found = true;
         }
      }

      if (!found)
      {
         return 1;
      }
   }

   return 0;
}

/**
 *
 */
int
pgagroal_read_admins_configuration(void* shm, char* filename)
{
   FILE* file;
   char line[LINE_LENGTH];
   int index;
   char* master_key = NULL;
   char* username = NULL;
   char* password = NULL;
   char* decoded = NULL;
   int decoded_length = 0;
   char* ptr = NULL;
   struct configuration* config;

   file = fopen(filename, "r");

   if (!file)
   {
      goto error;
   }

   if (pgagroal_get_master_key(&master_key))
   {
      goto masterkey;
   }

   index = 0;
   config = (struct configuration*)shm;

   while (fgets(line, sizeof(line), file))
   {
      if (!is_empty_string(line))
      {
         if (line[0] == '#' || line[0] == ';')
         {
            /* Comment, so ignore */
         }
         else
         {
            ptr = strtok(line, ":");

            username = ptr;

            ptr = strtok(NULL, ":");

            if (pgagroal_base64_decode(ptr, strlen(ptr), &decoded, &decoded_length))
            {
               goto error;
            }

            if (pgagroal_decrypt(decoded, decoded_length, master_key, &password))
            {
               goto error;
            }

            if (strlen(username) < MAX_USERNAME_LENGTH &&
                strlen(password) < MAX_PASSWORD_LENGTH)
            {
               memcpy(&config->admins[index].username, username, strlen(username));
               memcpy(&config->admins[index].password, password, strlen(password));
            }
            else
            {
               printf("pgagroal: Invalid ADMIN entry\n");
               printf("%s\n", line);
            }

            free(password);
            free(decoded);

            password = NULL;
            decoded = NULL;

            index++;
         }
      }
   }

   config->number_of_admins = index;

   if (config->number_of_admins > NUMBER_OF_ADMINS)
   {
      goto above;
   }

   free(master_key);

   fclose(file);

   return 0;

error:

   free(master_key);
   free(password);
   free(decoded);

   if (file)
   {
      fclose(file);
   }

   return 1;

masterkey:

   free(master_key);
   free(password);
   free(decoded);

   if (file)
   {
      fclose(file);
   }

   return 2;

above:

   free(master_key);
   free(password);
   free(decoded);

   if (file)
   {
      fclose(file);
   }

   return 3;
}

/**
 *
 */
int
pgagroal_validate_admins_configuration(void* shm)
{
   struct configuration* config;

   config = (struct configuration*)shm;

   if (config->management > 0 && config->number_of_admins == 0)
   {
      pgagroal_log_warn("pgagroal: Remote management enabled, but no admins are defined");
   }

   return 0;
}

int
pgagroal_read_superuser_configuration(void* shm, char* filename)
{
   FILE* file;
   char line[LINE_LENGTH];
   int index;
   char* master_key = NULL;
   char* username = NULL;
   char* password = NULL;
   char* decoded = NULL;
   int decoded_length = 0;
   char* ptr = NULL;
   struct configuration* config;

   file = fopen(filename, "r");

   if (!file)
   {
      goto error;
   }

   if (pgagroal_get_master_key(&master_key))
   {
      goto masterkey;
   }

   index = 0;
   config = (struct configuration*)shm;

   while (fgets(line, sizeof(line), file))
   {
      if (!is_empty_string(line))
      {
         if (line[0] == '#' || line[0] == ';')
         {
            /* Comment, so ignore */
         }
         else
         {
            if (index > 0)
            {
               goto above;
            }

            ptr = strtok(line, ":");

            username = ptr;

            ptr = strtok(NULL, ":");

            if (pgagroal_base64_decode(ptr, strlen(ptr), &decoded, &decoded_length))
            {
               goto error;
            }

            if (pgagroal_decrypt(decoded, decoded_length, master_key, &password))
            {
               goto error;
            }

            if (strlen(username) < MAX_USERNAME_LENGTH &&
                strlen(password) < MAX_PASSWORD_LENGTH)
            {
               memcpy(&config->superuser.username, username, strlen(username));
               memcpy(&config->superuser.password, password, strlen(password));
            }
            else
            {
               printf("pgagroal: Invalid SUPERUSER entry\n");
               printf("%s\n", line);
            }

            free(password);
            free(decoded);

            password = NULL;
            decoded = NULL;

            index++;
         }
      }
   }

   free(master_key);

   fclose(file);

   return 0;

error:

   free(master_key);
   free(password);
   free(decoded);

   if (file)
   {
      fclose(file);
   }

   return 1;

masterkey:

   free(master_key);
   free(password);
   free(decoded);

   if (file)
   {
      fclose(file);
   }

   return 2;

above:

   free(master_key);
   free(password);
   free(decoded);

   if (file)
   {
      fclose(file);
   }

   return 3;
}

/**
 *
 */
int
pgagroal_validate_superuser_configuration(void* shm)
{
   return 0;
}

int
pgagroal_reload_configuration(void)
{
   size_t reload_size;
   struct configuration* reload = NULL;
   struct configuration* config;

   config = (struct configuration*)shmem;

   pgagroal_log_trace("Configuration: %s", config->configuration_path);
   pgagroal_log_trace("HBA: %s", config->hba_path);
   pgagroal_log_trace("Limit: %s", config->limit_path);
   pgagroal_log_trace("Users: %s", config->users_path);
   pgagroal_log_trace("Frontend users: %s", config->frontend_users_path);
   pgagroal_log_trace("Admins: %s", config->admins_path);
   pgagroal_log_trace("Superuser: %s", config->superuser_path);

   reload_size = sizeof(struct configuration);

   if (pgagroal_create_shared_memory(reload_size, HUGEPAGE_OFF, (void**)&reload))
   {
      goto error;
   }

   pgagroal_init_configuration((void*)reload);

   if (pgagroal_read_configuration((void*)reload, config->configuration_path))
   {
      goto error;
   }

   if (pgagroal_read_hba_configuration((void*)reload, config->hba_path))
   {
      goto error;
   }

   if (strcmp("", config->limit_path))
   {
      if (pgagroal_read_limit_configuration((void*)reload, config->limit_path))
      {
         goto error;
      }
   }

   if (strcmp("", config->users_path))
   {
      if (pgagroal_read_users_configuration((void*)reload, config->users_path))
      {
         goto error;
      }
   }

   if (strcmp("", config->frontend_users_path))
   {
      if (pgagroal_read_frontend_users_configuration((void*)reload, config->frontend_users_path))
      {
         goto error;
      }
   }

   if (strcmp("", config->admins_path))
   {
      if (pgagroal_read_admins_configuration((void*)reload, config->admins_path))
      {
         goto error;
      }
   }

   if (strcmp("", config->superuser_path))
   {
      if (pgagroal_read_superuser_configuration((void*)reload, config->superuser_path))
      {
         goto error;
      }
   }

   if (pgagroal_validate_configuration(reload, false, false))
   {
      goto error;
   }

   if (pgagroal_validate_hba_configuration(reload))
   {
      goto error;
   }

   if (pgagroal_validate_limit_configuration(reload))
   {
      goto error;
   }

   if (pgagroal_validate_users_configuration(reload))
   {
      goto error;
   }

   if (pgagroal_validate_frontend_users_configuration(reload))
   {
      goto error;
   }

   if (pgagroal_validate_admins_configuration(reload))
   {
      goto error;
   }

   if (pgagroal_validate_superuser_configuration(reload))
   {
      goto error;
   }

   if (transfer_configuration(config, reload))
   {
      goto error;
   }

   pgagroal_destroy_shared_memory((void*)reload, reload_size);

   pgagroal_log_debug("Reload: Success");

   return 0;

error:
   if (reload != NULL)
   {
      pgagroal_destroy_shared_memory((void*)reload, reload_size);
   }

   pgagroal_log_debug("Reload: Failure");

   return 1;
}

static void
extract_key_value(char* str, char** key, char** value)
{
   int c = 0;
   int offset = 0;
   int length = strlen(str);
   char* k;
   char* v;

   while (str[c] != ' ' && str[c] != '=' && c < length)
      c++;

   if (c < length)
   {
      k = malloc(c + 1);
      memset(k, 0, c + 1);
      memcpy(k, str, c);
      *key = k;

      while ((str[c] == ' ' || str[c] == '\t' || str[c] == '=') && c < length)
         c++;

      offset = c;

      while (str[c] != ' ' && str[c] != '\r' && str[c] != '\n' && c < length)
         c++;

      if (c < length)
      {
         v = malloc((c - offset) + 1);
         memset(v, 0, (c - offset) + 1);
         memcpy(v, str + offset, (c - offset));
         *value = v;
      }
   }
}

static int
as_int(char* str, int* i)
{
   char* endptr;
   long val;

   errno = 0;
   val = strtol(str, &endptr, 10);

   if ((errno == ERANGE && (val == LONG_MAX || val == LONG_MIN)) || (errno != 0 && val == 0))
   {
      goto error;
   }

   if (str == endptr)
   {
      goto error;
   }

   if (*endptr != '\0')
   {
      goto error;
   }

   *i = (int)val;

   return 0;

error:

   errno = 0;

   return 1;
}

static int
as_bool(char* str, bool* b)
{
   if (!strcasecmp(str, "true") || !strcasecmp(str, "on") || !strcasecmp(str, "1"))
   {
      *b = true;
      return 0;
   }

   if (!strcasecmp(str, "false") || !strcasecmp(str, "off") || !strcasecmp(str, "0"))
   {
      *b = false;
      return 0;
   }

   return 1;
}

static int
as_logging_type(char* str)
{
   if (!strcasecmp(str, "console"))
      return PGAGROAL_LOGGING_TYPE_CONSOLE;

   if (!strcasecmp(str, "file"))
      return PGAGROAL_LOGGING_TYPE_FILE;

   if (!strcasecmp(str, "syslog"))
      return PGAGROAL_LOGGING_TYPE_SYSLOG;

   return 0;
}

static int
as_logging_level(char* str)
{
   if (!strcasecmp(str, "debug5"))
      return PGAGROAL_LOGGING_LEVEL_DEBUG5;

   if (!strcasecmp(str, "debug4"))
      return PGAGROAL_LOGGING_LEVEL_DEBUG4;

   if (!strcasecmp(str, "debug3"))
      return PGAGROAL_LOGGING_LEVEL_DEBUG3;

   if (!strcasecmp(str, "debug2"))
      return PGAGROAL_LOGGING_LEVEL_DEBUG2;

   if (!strcasecmp(str, "debug1"))
      return PGAGROAL_LOGGING_LEVEL_DEBUG1;

   if (!strcasecmp(str, "info"))
      return PGAGROAL_LOGGING_LEVEL_INFO;

   if (!strcasecmp(str, "warn"))
      return PGAGROAL_LOGGING_LEVEL_WARN;

   if (!strcasecmp(str, "error"))
      return PGAGROAL_LOGGING_LEVEL_ERROR;

   if (!strcasecmp(str, "fatal"))
      return PGAGROAL_LOGGING_LEVEL_FATAL;

   return PGAGROAL_LOGGING_LEVEL_INFO;
}

static int
as_logging_mode(char* str)
{
   if (!strcasecmp(str, "a") || !strcasecmp(str, "append"))
      return PGAGROAL_LOGGING_MODE_APPEND;

   if (!strcasecmp(str, "c") || !strcasecmp(str, "create"))
      return PGAGROAL_LOGGING_MODE_CREATE;

   return PGAGROAL_LOGGING_MODE_APPEND;
}

static int
as_validation(char* str)
{
   if (!strcasecmp(str, "off"))
      return VALIDATION_OFF;

   if (!strcasecmp(str, "foreground"))
      return VALIDATION_FOREGROUND;

   if (!strcasecmp(str, "background"))
      return VALIDATION_BACKGROUND;

   return VALIDATION_OFF;
}

static int
as_pipeline(char* str)
{
   if (!strcasecmp(str, "auto"))
      return PIPELINE_AUTO;

   if (!strcasecmp(str, "performance"))
      return PIPELINE_PERFORMANCE;

   if (!strcasecmp(str, "session"))
      return PIPELINE_SESSION;

   if (!strcasecmp(str, "transaction"))
      return PIPELINE_TRANSACTION;

   return PIPELINE_AUTO;
}

static int
as_hugepage(char* str)
{
   if (!strcasecmp(str, "off"))
      return HUGEPAGE_OFF;

   if (!strcasecmp(str, "try"))
      return HUGEPAGE_TRY;

   if (!strcasecmp(str, "on"))
      return HUGEPAGE_ON;

   return HUGEPAGE_OFF;
}

static void
extract_hba(char* str, char** type, char** database, char** user, char** address, char** method)
{
   int offset = 0;
   int length = strlen(str);

   offset = extract_value(str, offset, type);

   if (offset == -1 || offset >= length)
      return;

   offset = extract_value(str, offset, database);

   if (offset == -1 || offset >= length)
      return;

   offset = extract_value(str, offset, user);

   if (offset == -1 || offset >= length)
      return;

   offset = extract_value(str, offset, address);

   if (offset == -1 || offset >= length)
      return;

   extract_value(str, offset, method);
}

static void
extract_limit(char* str, int server_max, char** database, char** user, int* max_size, int* initial_size, int* min_size)
{
   int offset = 0;
   int length = strlen(str);
   char* value = NULL;

   *max_size = 0;
   *initial_size = 0;
   *min_size = 0;

   offset = extract_value(str, offset, database);

   if (offset == -1 || offset >= length)
      return;

   offset = extract_value(str, offset, user);

   if (offset == -1 || offset >= length)
      return;

   offset = extract_value(str, offset, &value);

   if (offset == -1)
      return;

   if (!strcasecmp("all", value))
   {
      *max_size = server_max;
   }
   else
   {
      if (as_int(value, max_size))
      {
         *max_size = -1;
         return;
      }
   }

   free(value);
   value = NULL;

   offset = extract_value(str, offset, &value);

   if (offset == -1)
      return;

   if (value != NULL && strcmp("", value) != 0)
   {
      if (!strcasecmp("all", value))
      {
         *initial_size = server_max;
      }
      else
      {
         if (as_int(value, initial_size))
         {
            *initial_size = -1;
            return;
         }
      }
   }

   free(value);
   value = NULL;

   offset = extract_value(str, offset, &value);

   if (offset == -1)
      return;

   if (value != NULL && strcmp("", value) != 0)
   {
      if (!strcasecmp("all", value))
      {
         *min_size = server_max;
      }
      else
      {
         if (as_int(value, min_size))
         {
            *min_size = -1;
            return;
         }
      }
   }

   free(value);
}

static int
extract_value(char* str, int offset, char** value)
{
   int from;
   int to;
   int length = strlen(str);
   char* v = NULL;

   while ((str[offset] == ' ' || str[offset] == '\t') && offset < length)
      offset++;

   if (offset < length)
   {
      from = offset;

      while ((str[offset] != ' ' && str[offset] != '\t' && str[offset] != '\r' && str[offset] != '\n') && offset < length)
         offset++;

      if (offset < length)
      {
         to = offset;

         v = malloc(to - from + 1);
         memset(v, 0, to - from + 1);
         memcpy(v, str + from, to - from);
         *value = v;

         return offset;
      }
   }

   return -1;
}

static int
transfer_configuration(struct configuration* config, struct configuration* reload)
{
#ifdef HAVE_LINUX
   sd_notify(0, "RELOADING=1");
#endif

   memcpy(config->host, reload->host, MISC_LENGTH);
   config->port = reload->port;
   config->metrics = reload->metrics;
   config->management = reload->management;
   /* gracefully */

   /* disabled */

   /* pipeline */
   restart_int("pipeline", config->pipeline, reload->pipeline);

   config->failover = reload->failover;
   memcpy(config->failover_script, reload->failover_script, MISC_LENGTH);

   /* log_type */
   restart_int("log_type", config->log_type, reload->log_type);
   config->log_level = reload->log_level;
   /* log_path */
   restart_string("log_path", config->log_path, reload->log_path);
   config->log_connections = reload->log_connections;
   config->log_disconnections = reload->log_disconnections;
   restart_int("log_mode", config->log_mode, reload->log_mode);
   /* log_lock */

   config->authquery = reload->authquery;

   config->tls = reload->tls;
   memcpy(config->tls_cert_file, reload->tls_cert_file, MISC_LENGTH);
   memcpy(config->tls_key_file, reload->tls_key_file, MISC_LENGTH);
   memcpy(config->tls_ca_file, reload->tls_ca_file, MISC_LENGTH);

   if (config->tls && (config->pipeline == PIPELINE_SESSION || config->pipeline == PIPELINE_TRANSACTION))
   {
      if (pgagroal_tls_valid())
      {
         pgagroal_log_fatal("pgagroal: Invalid TLS configuration");
         exit(1);
      }
   }

   /* active_connections */
   /* max_connections */
   restart_int("max_connections", config->max_connections, reload->max_connections);
   config->allow_unknown_users = reload->allow_unknown_users;

   config->blocking_timeout = reload->blocking_timeout;
   config->idle_timeout = reload->idle_timeout;
   config->validation = reload->validation;
   config->background_interval = reload->background_interval;
   config->max_retries = reload->max_retries;
   config->authentication_timeout = reload->authentication_timeout;
   config->disconnect_client = reload->disconnect_client;
   config->disconnect_client_force = reload->disconnect_client_force;
   /* pidfile */
   restart_string("pidfile", config->pidfile, reload->pidfile);

   /* libev */
   restart_string("libev", config->libev, reload->libev);
   config->buffer_size = reload->buffer_size;
   config->keep_alive = reload->keep_alive;
   config->nodelay = reload->nodelay;
   config->non_blocking = reload->non_blocking;
   config->backlog = reload->backlog;
   /* hugepage */
   restart_int("hugepage", config->hugepage, reload->hugepage);
   config->tracker = reload->tracker;
   config->track_prepared_statements = reload->track_prepared_statements;

   /* unix_socket_dir */
   restart_string("unix_socket_dir", config->unix_socket_dir, reload->unix_socket_dir);

   /* su_connection */

   /* states */

   memset(&config->servers[0], 0, sizeof(struct server) * NUMBER_OF_SERVERS);
   for (int i = 0; i < reload->number_of_servers; i++)
   {
      copy_server(&config->servers[i], &reload->servers[i]);
   }
   config->number_of_servers = reload->number_of_servers;

   memset(&config->hbas[0], 0, sizeof(struct hba) * NUMBER_OF_HBAS);
   for (int i = 0; i < reload->number_of_hbas; i++)
   {
      copy_hba(&config->hbas[i], &reload->hbas[i]);
   }
   config->number_of_hbas = reload->number_of_hbas;

   /* number_of_limits */
   /* limits */
   restart_limit("limits", config, reload);

   memset(&config->users[0], 0, sizeof(struct user) * NUMBER_OF_USERS);
   for (int i = 0; i < reload->number_of_users; i++)
   {
      copy_user(&config->users[i], &reload->users[i]);
   }
   config->number_of_users = reload->number_of_users;

   memset(&config->frontend_users[0], 0, sizeof(struct user) * NUMBER_OF_USERS);
   for (int i = 0; i < reload->number_of_frontend_users; i++)
   {
      copy_user(&config->frontend_users[i], &reload->frontend_users[i]);
   }
   config->number_of_frontend_users = reload->number_of_frontend_users;

   memset(&config->admins[0], 0, sizeof(struct user) * NUMBER_OF_ADMINS);
   for (int i = 0; i < reload->number_of_admins; i++)
   {
      copy_user(&config->admins[i], &reload->admins[i]);
   }
   config->number_of_admins = reload->number_of_admins;

   memset(&config->superuser, 0, sizeof(struct user));
   copy_user(&config->superuser, &reload->superuser);

   /* prometheus */
   /* connections[] */

#ifdef HAVE_LINUX
   sd_notify(0, "READY=1");
#endif

   return 0;
}

static void
copy_server(struct server* dst, struct server* src)
{
   memcpy(&dst->name[0], &src->name[0], MISC_LENGTH);
   memcpy(&dst->host[0], &src->host[0], MISC_LENGTH);
   dst->port = src->port;
   atomic_init(&dst->state, SERVER_NOTINIT);
}

static void
copy_hba(struct hba* dst, struct hba* src)
{
   memcpy(&dst->type[0], &src->type[0], MAX_TYPE_LENGTH);
   memcpy(&dst->database[0], &src->database[0], MAX_DATABASE_LENGTH);
   memcpy(&dst->username[0], &src->username[0], MAX_USERNAME_LENGTH);
   memcpy(&dst->address[0], &src->address[0], MAX_ADDRESS_LENGTH);
   memcpy(&dst->method[0], &src->method[0], MAX_ADDRESS_LENGTH);
}

static void
copy_user(struct user* dst, struct user* src)
{
   memcpy(&dst->username[0], &src->username[0], MAX_USERNAME_LENGTH);
   memcpy(&dst->password[0], &src->password[0], MAX_PASSWORD_LENGTH);
}

static int
restart_int(char* name, int e, int n)
{
   if (e != n)
   {
      pgagroal_log_info("Restart required for %s - Existing %d New %d", name, e, n);
      return 1;
   }

   return 0;
}

static int
restart_string(char* name, char* e, char* n)
{
   if (strcmp(e, n))
   {
      pgagroal_log_info("Restart required for %s - Existing %s New %s", name, e, n);
      return 1;
   }

   return 0;
}

static int
restart_limit(char* name, struct configuration* config, struct configuration* reload)
{
   int ret;

   ret = restart_int("limits", config->number_of_limits, reload->number_of_limits);
   if (ret == 1)
   {
      goto error;
   }

   for (int i = 0; i < reload->number_of_limits; i++)
   {
      struct limit* e;
      struct limit* n;

      e = &config->limits[i];
      n = &reload->limits[i];

      if (strcmp(e->database, n->database) ||
          strcmp(e->username, n->username) ||
          e->max_size != n->max_size ||
          e->initial_size != n->initial_size ||
          e->min_size != n->min_size)
      {
         pgagroal_log_info("Restart required for limits");
         goto error;
      }
   }

   return 0;

error:

   return 1;
}

static bool
is_empty_string(char* s)
{
   if (s == NULL)
   {
      return true;
   }

   if (!strcmp(s, ""))
   {
      return true;
   }

   for (int i = 0; i < strlen(s); i++)
   {
      if (s[i] == ' ' || s[i] == '\t' || s[i] == '\r' || s[i] == '\n')
      {
         /* Ok */
      }
      else
      {
         return false;
      }
   }

   return true;
}<|MERGE_RESOLUTION|>--- conflicted
+++ resolved
@@ -1305,22 +1305,12 @@
 
 		  if (server_max < 0)
 		  {
-<<<<<<< HEAD
-		    pgagroal_log_debug( "limit entry %d with max_size = %d exceeds remaining available connections %d. Line: %s",
-					index,
-					max_size,
-					max_size + server_max,
-					line );
-		    server_max = 0;
-		    max_size = 0;
-		    pgagroal_log_warn( "max_size greater than remaining available connections at entry %d (line %d of file %s), adjusting max_size to zero for this entry",
+		    pgagroal_log_warn("max_size greater than remaining available connections at entry %d (line %d of file %s), adjusting max_size to zero for this entry",
 				       index + 1,
 				       config->limits[index].lineno,
-				       filename );
-=======
+				       filename);
 		      server_max = 0;
 		      max_size = 0;
->>>>>>> 452f6139
 		  }
 
                   memcpy(&(config->limits[index].database), database, strlen(database));
@@ -1363,25 +1353,15 @@
 
 
    // check if the number of max connections can be satisfied
-<<<<<<< HEAD
-   if ( config->max_connections < required_max )
-   {
-     pgagroal_log_warn( "server_max = %d is less than required %d max connections defined in limit file %s. Adjust your configuration.",
-			config->max_connections,
-			required_max,
-			filename );
-   }
-   
-=======
    if (config->max_connections < required_max)
+   {
      pgagroal_log_warn("server_max = %d is less than required %d max connections defined in limit file %s. Adjust your configuration.",
                        config->max_connections,
                        required_max,
                        filename);
-
->>>>>>> 452f6139
+   }
+
    config->number_of_limits = index;
-
    fclose(file);
    return 0;
 }
